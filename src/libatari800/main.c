--- conflicted
+++ resolved
@@ -33,6 +33,7 @@
 #include "afile.h"
 #include "../input.h"
 #include "log.h"
+#include "antic.h"
 #include "cpu.h"
 #include "platform.h"
 #include "memory.h"
@@ -151,10 +152,10 @@
 
 /* Stub routines to replace text-based UI */
 
-int libatari800_unidentified_cart_type;
+int libatari800_error_code;
 
 int UI_SelectCartType(int k) {
-	libatari800_unidentified_cart_type = TRUE;
+	libatari800_error_code = LIBATARI800_UNIDENTIFIED_CART_TYPE;
 	return CARTRIDGE_NONE;
 }
 
@@ -175,11 +176,25 @@
 
 int libatari800_init(int argc, char **argv) {
 	CPU_cim_encountered = 0;
-<<<<<<< HEAD
-=======
-	libatari800_unidentified_cart_type = FALSE;
->>>>>>> 11ade29d
+	libatari800_error_code = 0;
+	Atari800_nframes = 0;
 	return Atari800_Initialise(&argc, argv);
+}
+
+char *error_messages[] = {
+	"no error",
+	"unidentified cartridge",
+	"CPU crash",
+	"BRK instruction",
+	"invalid display list",
+};
+char *unknown_error = "unknown error";
+
+char *libatari800_error_message() {
+	if ((libatari800_error_code < 0) || (libatari800_error_code > (sizeof(error_messages)))) {
+		return unknown_error;
+	}
+	return error_messages[libatari800_error_code];
 }
 
 void libatari800_clear_input_array(input_template_t *input)
@@ -189,13 +204,12 @@
 	INPUT_key_code = AKEY_NONE;
 }
 
+#ifdef HAVE_SETJMP
 jmp_buf libatari800_cpu_crash;
+#endif
 
 int libatari800_next_frame(input_template_t *input)
 {
-	if (libatari800_unidentified_cart_type) {
-		return FALSE;
-	}
 	LIBATARI800_Input_array = input;
 	INPUT_key_code = PLATFORM_Keyboard();
 	LIBATARI800_Mouse();
@@ -210,8 +224,14 @@
 		/* normal operation */
 		LIBATARI800_Frame();
 	}
+	if (CPU_cim_encountered) {
+		libatari800_error_code = LIBATARI800_CPU_CRASH;
+	}
+	else if (ANTIC_dlist == 0) {
+		libatari800_error_code = LIBATARI800_DLIST_ERROR;
+	}
 	PLATFORM_DisplayScreen();
-	return !CPU_cim_encountered;
+	return !libatari800_error_code;
 }
 
 int libatari800_mount_disk_image(int diskno, const char *filename, int readonly)
